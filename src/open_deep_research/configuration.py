--- conflicted
+++ resolved
@@ -45,16 +45,13 @@
     planner_model_kwargs: Optional[Dict[str, Any]] = None # kwargs for planner_model
     writer_provider: str = "anthropic" # Defaults to Anthropic as provider
     writer_model: str = "claude-3-5-sonnet-latest" # Defaults to claude-3-5-sonnet-latest
-<<<<<<< HEAD
-    
-    # Multi-agent specific configuration
-    supervisor_model: str = "anthropic:claude-3-7-sonnet-latest" # Model for supervisor agent in multi-agent setup
-    researcher_model: str = "anthropic:claude-3-5-sonnet-latest" # Model for research agents in multi-agent setup 
-=======
     writer_model_kwargs: Optional[Dict[str, Any]] = None # kwargs for writer_model
     search_api: SearchAPI = SearchAPI.TAVILY # Default to TAVILY
     search_api_config: Optional[Dict[str, Any]] = None 
->>>>>>> 506dade5
+    
+    # Multi-agent specific configuration
+    supervisor_model: str = "openai:gpt-4.1" # Model for supervisor agent in multi-agent setup
+    researcher_model: str = "openai:gpt-4.1" # Model for research agents in multi-agent setup 
 
     @classmethod
     def from_runnable_config(
